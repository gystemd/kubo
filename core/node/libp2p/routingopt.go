--- conflicted
+++ resolved
@@ -71,25 +71,8 @@
 }
 
 // ConstructDefaultRouting returns routers used when Routing.Type is unset or set to "auto"
-<<<<<<< HEAD
-func ConstructDefaultRouting(cfg *config.Config, routingOpt RoutingOption) func(
-	ctx context.Context,
-	host host.Host,
-	dstore datastore.Batching,
-	validator record.Validator,
-	bootstrapPeers ...peer.AddrInfo,
-) (routing.Routing, error) {
-	return func(
-		ctx context.Context,
-		host host.Host,
-		dstore datastore.Batching,
-		validator record.Validator,
-		bootstrapPeers ...peer.AddrInfo,
-	) (routing.Routing, error) {
-=======
 func ConstructDefaultRouting(cfg *config.Config, routingOpt RoutingOption) RoutingOption {
 	return func(args RoutingOptionArgs) (routing.Routing, error) {
->>>>>>> 53821c20
 		// Defined routers will be queried in parallel (optimizing for response speed)
 		// Different trade-offs can be made by setting Routing.Type = "custom" with own Routing.Routers
 		var routers []*routinghelpers.ParallelRouter
