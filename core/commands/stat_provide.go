--- conflicted
+++ resolved
@@ -49,13 +49,9 @@
 			wtr := tabwriter.NewWriter(w, 1, 2, 1, ' ', 0)
 			defer wtr.Flush()
 
-<<<<<<< HEAD
-			fmt.Fprintf(wtr, "TotalReprovides:\t%s\n", humanNumber(s.TotalReprovides))
-			fmt.Fprintf(wtr, "AvgReprovideDuration:\t%s\n", humanDuration(s.AvgReprovideDuration))
-=======
+
 			fmt.Fprintf(wtr, "TotalProvides:\t%s\n", humanNumber(s.TotalReprovides))
 			fmt.Fprintf(wtr, "AvgProvideDuration:\t%s\n", humanDuration(s.AvgReprovideDuration))
->>>>>>> a5997375
 			fmt.Fprintf(wtr, "LastReprovideDuration:\t%s\n", humanDuration(s.LastReprovideDuration))
 			if !s.LastRun.IsZero() {
 				fmt.Fprintf(wtr, "LastRun:\t%s\n", humanTime(s.LastRun))
