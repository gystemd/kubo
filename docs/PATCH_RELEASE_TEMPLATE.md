# Patch Release Checklist

<<<<<<< HEAD
This process handles patch releases from version `vX.Y.Z` to `vX.Y.Z+1` assuming that `vX.Y.Z` is the latest released version of go-ipfs.
=======
This process handles patch releases from version `vX.Y.Z` to `vX.Y.Z+1` assuming that `vX.Y.Z` is the latest released version of Kubo.

- [ ] Get temporary permissions to force-push to `release-*` branches
>>>>>>> 58aaee00
- [ ] Fork a new branch (`release-vX.Y.Z`) from `release` and cherry-pick the relevant commits from master (or custom fixes) onto this branch
  - [ ] Use `git cherry-pick -x` so that the commit message says `(cherry picked from commit ...)`
- [ ] Make a minimal changelog update tracking the relevant fixes to CHANGELOG, as its own commit e.g. `docs: update changelog vX.Y.Z+1`
- [ ] version string in `version.go` has been updated (in the `release-vX.Y.Z+1` branch), as its own commit. 
- [ ] Make a PR merging `release-vX.Y.Z+1` into the release branch
  - This may be unnecessary, e.g. for backports
- [ ] Tag the merge commit in the `release` branch with `vX.Y.Z+1` (ensure the tag is signed)
- [ ] Upload to dist.ipfs.io
  1. Build: https://github.com/ipfs/distributions#usage.
  2. Pin the resulting release.
  3. Make a PR against ipfs/distributions with the updated versions, including the new hash in the PR comment.
<<<<<<< HEAD
  - Note the DNSLink record for dist.ipfs.io points to the new distribution as part of [CI after merging into master](https://github.com/ipfs/distributions/blob/master/.github/workflows/main.yml#L154).
- [ ] cut a release on [github](https://github.com/ipfs/go-ipfs/releases) and upload the result of the ipfs/distributions build in the previous step.
- [ ] Announce the Release:
=======
  4. Ask the infra team to update the DNSLink record for dist.ipfs.io to point to the new distribution.
- [ ] cut a release on [github](https://github.com/ipfs/kubo/releases) and upload the result of the ipfs/distributions build in the previous step.
- Announce the Release:
  - [ ] On IRC/Matrix (both #ipfs and #ipfs-dev)
>>>>>>> 58aaee00
  - [ ] On discuss.ipfs.io
    - This will automatically post to IPFS Discord #ipfs-chatter
    - Examples from the past: [0.13.1](https://discuss.ipfs.io/t/go-ipfs-v0-13-1-has-been-released/14599)
    - [ ] Pin the topic
- [ ] Release published
  - [ ] to [dist.ipfs.io](https://dist.ipfs.io)
<<<<<<< HEAD
  - [ ] to [npm](https://www.npmjs.com/package/go-ipfs) (should be done by [ipfs/npm-go-ipfs](https://github.com/ipfs/npm-go-ipfs), but ok to dispatch [this job](https://github.com/ipfs/npm-go-ipfs/actions/workflows/main.yml) manually)
  - [ ] to [chocolatey](https://chocolatey.org/packages/go-ipfs) (should be done by [ipfs/choco-go-ipfs](https://github.com/ipfs/choco-go-ipfs/), but ok to dispatch [this job](https://github.com/ipfs/choco-go-ipfs/actions/workflows/main.yml) manually)
  - [ ] to [snap](https://snapcraft.io/ipfs) (should happen automatically, see [snap/snapcraft.yaml](https://github.com/ipfs/go-ipfs/blob/master/snap/snapcraft.yaml))
  - [ ] to [github](https://github.com/ipfs/go-ipfs/releases)
=======
  - [ ] to [npm-go-ipfs](https://github.com/ipfs/npm-go-ipfs)
  - [ ] to [chocolatey](https://chocolatey.org/packages/ipfs)
  - [ ] to [snap](https://snapcraft.io/ipfs)
  - [ ] to [github](https://github.com/ipfs/kubo/releases)
>>>>>>> 58aaee00
  - [ ] to [arch](https://www.archlinux.org/packages/community/x86_64/go-ipfs/) (flag it out of date)
- [ ] Cut a new ipfs-desktop release
- [ ] Merge the `release` branch back into `master`, ignoring the changes to `version.go` (keep the `-dev` version from master).<|MERGE_RESOLUTION|>--- conflicted
+++ resolved
@@ -1,12 +1,8 @@
 # Patch Release Checklist
 
-<<<<<<< HEAD
-This process handles patch releases from version `vX.Y.Z` to `vX.Y.Z+1` assuming that `vX.Y.Z` is the latest released version of go-ipfs.
-=======
 This process handles patch releases from version `vX.Y.Z` to `vX.Y.Z+1` assuming that `vX.Y.Z` is the latest released version of Kubo.
 
 - [ ] Get temporary permissions to force-push to `release-*` branches
->>>>>>> 58aaee00
 - [ ] Fork a new branch (`release-vX.Y.Z`) from `release` and cherry-pick the relevant commits from master (or custom fixes) onto this branch
   - [ ] Use `git cherry-pick -x` so that the commit message says `(cherry picked from commit ...)`
 - [ ] Make a minimal changelog update tracking the relevant fixes to CHANGELOG, as its own commit e.g. `docs: update changelog vX.Y.Z+1`
@@ -18,33 +14,19 @@
   1. Build: https://github.com/ipfs/distributions#usage.
   2. Pin the resulting release.
   3. Make a PR against ipfs/distributions with the updated versions, including the new hash in the PR comment.
-<<<<<<< HEAD
-  - Note the DNSLink record for dist.ipfs.io points to the new distribution as part of [CI after merging into master](https://github.com/ipfs/distributions/blob/master/.github/workflows/main.yml#L154).
+  - Note the DNSLink record for `dist.ipfs.io` points to the new distribution as part of [CI after merging into master](https://github.com/ipfs/distributions/blob/master/.github/workflows/main.yml#L154-L156).
 - [ ] cut a release on [github](https://github.com/ipfs/go-ipfs/releases) and upload the result of the ipfs/distributions build in the previous step.
 - [ ] Announce the Release:
-=======
-  4. Ask the infra team to update the DNSLink record for dist.ipfs.io to point to the new distribution.
-- [ ] cut a release on [github](https://github.com/ipfs/kubo/releases) and upload the result of the ipfs/distributions build in the previous step.
-- Announce the Release:
-  - [ ] On IRC/Matrix (both #ipfs and #ipfs-dev)
->>>>>>> 58aaee00
-  - [ ] On discuss.ipfs.io
-    - This will automatically post to IPFS Discord #ipfs-chatter
+  - [ ] On [discuss.ipfs.io](https://discuss.ipfs.io)
+    - This will automatically post to Matrix (`#lobby:ipfs.io`) and IPFS Discord (`#ipfs-chatter`)
     - Examples from the past: [0.13.1](https://discuss.ipfs.io/t/go-ipfs-v0-13-1-has-been-released/14599)
-    - [ ] Pin the topic
+    - [ ] Pin the discuss topic
 - [ ] Release published
   - [ ] to [dist.ipfs.io](https://dist.ipfs.io)
-<<<<<<< HEAD
   - [ ] to [npm](https://www.npmjs.com/package/go-ipfs) (should be done by [ipfs/npm-go-ipfs](https://github.com/ipfs/npm-go-ipfs), but ok to dispatch [this job](https://github.com/ipfs/npm-go-ipfs/actions/workflows/main.yml) manually)
   - [ ] to [chocolatey](https://chocolatey.org/packages/go-ipfs) (should be done by [ipfs/choco-go-ipfs](https://github.com/ipfs/choco-go-ipfs/), but ok to dispatch [this job](https://github.com/ipfs/choco-go-ipfs/actions/workflows/main.yml) manually)
-  - [ ] to [snap](https://snapcraft.io/ipfs) (should happen automatically, see [snap/snapcraft.yaml](https://github.com/ipfs/go-ipfs/blob/master/snap/snapcraft.yaml))
-  - [ ] to [github](https://github.com/ipfs/go-ipfs/releases)
-=======
-  - [ ] to [npm-go-ipfs](https://github.com/ipfs/npm-go-ipfs)
-  - [ ] to [chocolatey](https://chocolatey.org/packages/ipfs)
-  - [ ] to [snap](https://snapcraft.io/ipfs)
+  - [ ] to [snap](https://snapcraft.io/ipfs) (should happen automatically, see [snap/snapcraft.yaml](https://github.com/ipfs/kubo/blob/master/snap/snapcraft.yaml))
   - [ ] to [github](https://github.com/ipfs/kubo/releases)
->>>>>>> 58aaee00
   - [ ] to [arch](https://www.archlinux.org/packages/community/x86_64/go-ipfs/) (flag it out of date)
 - [ ] Cut a new ipfs-desktop release
 - [ ] Merge the `release` branch back into `master`, ignoring the changes to `version.go` (keep the `-dev` version from master).